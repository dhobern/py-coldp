--- conflicted
+++ resolved
@@ -872,11 +872,7 @@
         else:
             classification = {k: v for k,v in parent.items() if k in rank_headings and len(v) > 0}
             if parent["rank"] in rank_headings:
-<<<<<<< HEAD
-                classification.iloc[rank_headings.index(parent["rank"])] = parent[
-=======
                 classification[parent["rank"]] = parent[
->>>>>>> ed84ff2b
                     "scientificName"
                 ]
             parent_ranks = classification.keys()
@@ -2518,7 +2514,49 @@
             "aberration",
         ]
 
-<<<<<<< HEAD
+    def compare_ranks(self, taxon_a: dict[str:str], taxon_b: dict[str:str]) -> int:
+        """
+        Compare ranks of two taxa
+
+        :param taxon_a: First taxon for comparison
+        :param taxon_b: Second taxon for comparison
+        :return: 1 if taxon_a is of higher rank than taxon_b, -1 if taxon_b is of higher rank than taxon_a, 0 otherwise (including if either rank is unrecognised)
+
+        Returns a positive number if the first taxon is of higher rank than the second, negative if the opposite.
+        """
+        if "nameID" not in taxon_a:
+            logging.error(f"taxon_a does not include a nameID")
+            return 0
+        if "nameID" not in taxon_b:
+            logging.error(f"taxon_b does not include a nameID")
+            return 0
+
+        name_a = self.get_name(taxon_a["nameID"])
+        if name_a is None:
+            logging.error(f"name_a not found")
+            return 0
+            
+        name_b = self.get_name(taxon_b["nameID"])
+        if name_b is None:
+            logging.error(f"name_b not found")
+            return 0
+
+        if "rank" not in name_a or name_a["rank"] not in rank_headings:
+            logging.error(f"name_a does not have a recognised rank")
+            return 0
+            
+        if "rank" not in name_b or name_b["rank"] not in rank_headings:
+            logging.error(f"name_b does not have a recognised rank")
+            return 0
+
+        if name_a["rank"] == name_b["rank"]:
+            return 0
+        
+        if rank_headings.index(name_a["rank"]) < rank_headings.index(name_b["rank"]):
+            return 1
+        
+        return -1
+
     def get_available_column_headings(self) -> dict[str, list[str]]:
         """
         Return dictionary mapping table names to lists of supported columns
@@ -2571,50 +2609,6 @@
             )
 
         return self.identifier_policies[table_name]
-=======
-    def compare_ranks(self, taxon_a: dict[str:str], taxon_b: dict[str:str]) -> int:
-        """
-        Compare ranks of two taxa
-
-        :param taxon_a: First taxon for comparison
-        :param taxon_b: Second taxon for comparison
-        :return: 1 if taxon_a is of higher rank than taxon_b, -1 if taxon_b is of higher rank than taxon_a, 0 otherwise (including if either rank is unrecognised)
-
-        Returns a positive number if the first taxon is of higher rank than the second, negative if the opposite.
-        """
-        if "nameID" not in taxon_a:
-            logging.error(f"taxon_a does not include a nameID")
-            return 0
-        if "nameID" not in taxon_b:
-            logging.error(f"taxon_b does not include a nameID")
-            return 0
-
-        name_a = self.get_name(taxon_a["nameID"])
-        if name_a is None:
-            logging.error(f"name_a not found")
-            return 0
-            
-        name_b = self.get_name(taxon_b["nameID"])
-        if name_b is None:
-            logging.error(f"name_b not found")
-            return 0
-
-        if "rank" not in name_a or name_a["rank"] not in rank_headings:
-            logging.error(f"name_a does not have a recognised rank")
-            return 0
-            
-        if "rank" not in name_b or name_b["rank"] not in rank_headings:
-            logging.error(f"name_b does not have a recognised rank")
-            return 0
-
-        if name_a["rank"] == name_b["rank"]:
-            return 0
-        
-        if rank_headings.index(name_a["rank"]) < rank_headings.index(name_b["rank"]):
-            return 1
-        
-        return -1
->>>>>>> ed84ff2b
 
     def save(self, destination: str = None, name: str = None) -> None:
         """
